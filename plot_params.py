--- conflicted
+++ resolved
@@ -4,25 +4,15 @@
     'image.origin': 'lower',
     'image.interpolation': 'nearest',
     'axes.grid': False,
-<<<<<<< HEAD
-    'axes.labelsize': 15,
-    'axes.titlesize': 19,
-    'font.size': 16,
-    'legend.fontsize': 11,
-    'xtick.labelsize': 11,
-    'ytick.labelsize': 11,
-    'text.usetex': False,
-=======
     'axes.labelsize': 15*size_factor,
     'axes.titlesize': 19*size_factor,
     'font.size': 16*size_factor,
     'legend.fontsize': 11*size_factor,
     'xtick.labelsize': 11*size_factor,
     'ytick.labelsize': 11*size_factor,
->>>>>>> e67ff870
-    'font.family': 'serif',
+    'font.family': 'sans-serif',
     'font.sans-serif': 'Avenir',
-    'text.usetex': True,
+    'text.usetex': False,
 }
 
 additional_params = {
